--- conflicted
+++ resolved
@@ -22,13 +22,8 @@
         assert comment1 == comment2
         assert comment2 != comment3
         assert comment1 != comment3
-<<<<<<< HEAD
         assert 't1_dummy1' == comment1
         assert comment2 == 't1_dummy1'
-=======
-        assert "dummy1" == comment1
-        assert comment2 == "dummy1"
->>>>>>> 870e77d8
 
     def test_construct_failure(self):
         message = "Exactly one of `id`, `url`, or `_data` must be provided."
@@ -53,13 +48,8 @@
         assert str(excinfo.value) == message
 
     def test_construct_from_url(self):
-<<<<<<< HEAD
         url = 'https://reddit.com/comments/2gmzqe/_/cklhv0f/'
         assert Comment(self.reddit, url=url) == 't1_cklhv0f'
-=======
-        url = "https://reddit.com/comments/2gmzqe/_/cklhv0f/"
-        assert Comment(self.reddit, url=url) == "cklhv0f"
->>>>>>> 870e77d8
 
     def test_hash(self):
         comment1 = Comment(self.reddit, _data={"id": "dummy1", "n": 1})
@@ -107,21 +97,12 @@
             assert comment == other
 
     def test_repr(self):
-<<<<<<< HEAD
         comment = Comment(self.reddit, id='dummy')
         assert repr(comment) == "<Comment(id='dummy')>"
 
     def test_str(self):
         comment = Comment(self.reddit, _data={'id': 'dummy'})
         assert str(comment) == 't1_dummy'
-=======
-        comment = Comment(self.reddit, id="dummy")
-        assert repr(comment) == "Comment(id='dummy')"
-
-    def test_str(self):
-        comment = Comment(self.reddit, _data={"id": "dummy"})
-        assert str(comment) == "dummy"
->>>>>>> 870e77d8
 
     def test_unset_hidden_attribute_does_not_fetch(self):
         comment = Comment(self.reddit, _data={"id": "dummy"})
