"""Provide the RedditorListingMixin class."""
from ....const import urljoin
from ..generator import ListingGenerator
from .base import BaseListingMixin
from .gilded import GildedListingMixin


class RedditorListingMixin(BaseListingMixin, GildedListingMixin):
    """Adds additional methods pertaining to Redditor instances."""

    @property
    def comments(self):
        r"""Provide an instance of :class:`.SubListing` for comment access.

        For example, to output the first line of all new comments by
        ``/u/spez`` try:

        .. code:: python

           for comment in reddit.redditor('spez').comments.new(limit=None):
               print(comment.body.split('\n', 1)[0][:79])

        """
<<<<<<< HEAD
        if self._data.get('_comments') is None:
            self._comments = SubListing(self._reddit, self._path, 'comments')
=======
        if self.__dict__.get("_comments") is None:
            self._comments = SubListing(self._reddit, self._path, "comments")
>>>>>>> 870e77d8
        return self._comments

    @property
    def submissions(self):
        """Provide an instance of :class:`.SubListing` for submission access.

        For example, to output the title's of top 100 of all time submissions
        for ``/u/spez`` try:

        .. code:: python

           for submission in reddit.redditor('spez').submissions.top('all'):
               print(submission.title)

        """
<<<<<<< HEAD
        if self._data.get('_submissions') is None:
            self._submissions = SubListing(self._reddit, self._path,
                                           'submitted')
=======
        if self.__dict__.get("_submissions") is None:
            self._submissions = SubListing(
                self._reddit, self._path, "submitted"
            )
>>>>>>> 870e77d8
        return self._submissions

    def downvoted(self, **generator_kwargs):
        """Return a ListingGenerator for items the user has downvoted.

        May raise ``prawcore.Forbidden`` after issuing the request if the user
        is not authorized to access the list. Note that because this function
        returns a :class:`.ListingGenerator` the exception may not occur until
        sometime after this function has returned.

        Additional keyword arguments are passed in the initialization of
        :class:`.ListingGenerator`.

        """
        return ListingGenerator(
            self._reddit, urljoin(self._path, "downvoted"), **generator_kwargs
        )

    def gildings(self, **generator_kwargs):
        """Return a ListingGenerator for items the user has gilded.

        May raise ``prawcore.Forbidden`` after issuing the request if the user
        is not authorized to access the list. Note that because this function
        returns a :class:`.ListingGenerator` the exception may not occur until
        sometime after this function has returned.

        Additional keyword arguments are passed in the initialization of
        :class:`.ListingGenerator`.

        """
        return ListingGenerator(
            self._reddit,
            urljoin(self._path, "gilded/given"),
            **generator_kwargs
        )

    def hidden(self, **generator_kwargs):
        """Return a ListingGenerator for items the user has hidden.

        May raise ``prawcore.Forbidden`` after issuing the request if the user
        is not authorized to access the list. Note that because this function
        returns a :class:`.ListingGenerator` the exception may not occur until
        sometime after this function has returned.

        Additional keyword arguments are passed in the initialization of
        :class:`.ListingGenerator`.

        """
        return ListingGenerator(
            self._reddit, urljoin(self._path, "hidden"), **generator_kwargs
        )

    def saved(self, **generator_kwargs):
        """Return a ListingGenerator for items the user has saved.

        May raise ``prawcore.Forbidden`` after issuing the request if the user
        is not authorized to access the list. Note that because this function
        returns a :class:`.ListingGenerator` the exception may not occur until
        sometime after this function has returned.

        Additional keyword arguments are passed in the initialization of
        :class:`.ListingGenerator`.

        """
        return ListingGenerator(
            self._reddit, urljoin(self._path, "saved"), **generator_kwargs
        )

    def upvoted(self, **generator_kwargs):
        """Return a ListingGenerator for items the user has upvoted.

        May raise ``prawcore.Forbidden`` after issuing the request if the user
        is not authorized to access the list. Note that because this function
        returns a :class:`.ListingGenerator` the exception may not occur until
        sometime after this function has returned.

        Additional keyword arguments are passed in the initialization of
        :class:`.ListingGenerator`.

        """
        return ListingGenerator(
            self._reddit, urljoin(self._path, "upvoted"), **generator_kwargs
        )


class SubListing(BaseListingMixin):
    """Helper class for generating ListingGenerator objects."""

    def __init__(self, reddit, base_path, subpath):
        """Initialize a SubListing instance.

        :param reddit: An instance of :class:`.Reddit`.
        :param base_path: The path to the object up to this point.
        :param subpath: The additional path to this sublisting.

        """
        super(SubListing, self).__init__(reddit, None)
        self._listing_use_sort = True
        self._reddit = reddit
        self._path = urljoin(base_path, subpath)<|MERGE_RESOLUTION|>--- conflicted
+++ resolved
@@ -21,13 +21,8 @@
                print(comment.body.split('\n', 1)[0][:79])
 
         """
-<<<<<<< HEAD
         if self._data.get('_comments') is None:
             self._comments = SubListing(self._reddit, self._path, 'comments')
-=======
-        if self.__dict__.get("_comments") is None:
-            self._comments = SubListing(self._reddit, self._path, "comments")
->>>>>>> 870e77d8
         return self._comments
 
     @property
@@ -43,16 +38,9 @@
                print(submission.title)
 
         """
-<<<<<<< HEAD
         if self._data.get('_submissions') is None:
             self._submissions = SubListing(self._reddit, self._path,
                                            'submitted')
-=======
-        if self.__dict__.get("_submissions") is None:
-            self._submissions = SubListing(
-                self._reddit, self._path, "submitted"
-            )
->>>>>>> 870e77d8
         return self._submissions
 
     def downvoted(self, **generator_kwargs):
