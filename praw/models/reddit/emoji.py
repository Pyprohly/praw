"""Provide the Emoji class."""
import os

from six import string_types

from ...const import API_PATH
from ...exceptions import ClientException
from .base import RedditBase


class Emoji(RedditBase):
    """An individual Emoji object.

    **Typical Attributes**

    This table describes attributes that typically belong to objects of this
    class. Since attributes are dynamically provided (see
    :ref:`determine-available-attributes-of-an-object`), there is not a
    guarantee that these attributes will always be present, nor is this list
    necessarily comprehensive.

    ======================= ===================================================
    Attribute               Description
    ======================= ===================================================
    ``name``                The name of the emoji.
    ``url``                 The URL of the emoji image.
    ======================= ===================================================
    """

<<<<<<< HEAD
    REPR_FIELD = 'name'
    STR_FIELD = REPR_FIELD
=======
    STR_FIELD = "name"
>>>>>>> 870e77d8

    def __eq__(self, other):
        """Return whether the other instance equals the current."""
        if isinstance(other, string_types):
            return other == str(self)
        return (
            isinstance(other, self.__class__)
            and str(self) == str(other)
            and other.subreddit == self.subreddit
        )

    def __hash__(self):
        """Return the hash of the current instance."""
        return (
            hash(self.__class__.__name__)
            ^ hash(str(self))
            ^ hash(self.subreddit)
        )

    def __init__(self, reddit, subreddit, name, _data=None):
        """Construct an instance of the Emoji object."""
        self.name = name
        self.subreddit = subreddit

        if _data is None:
            _data = {'name': name}

        super(Emoji, self).__init__(reddit, _data=_data)

    def __repr__(self):
        """Return a representation of the instance."""
        return '<{}(subreddit={!r}, name={!r})>' \
            .format(self.__class__.__name__,
                    self.subreddit,
                    self.name)

    def _fetch(self):
        for emoji in self.subreddit.emoji:
            if emoji.name == self.name:
                self._data.update(emoji._data)
                self._fetched = True
                return
        raise ClientException(
            "/r/{} does not have the emoji {}".format(
                self.subreddit, self.name
            )
        )

    def delete(self):
        """Delete an emoji from this subreddit by Emoji.

        To delete ``'test'`` as an emoji on the subreddit ``'praw_test'`` try:

        .. code:: python

           reddit.subreddit('praw_test').emoji['test'].delete()

        """
        url = API_PATH["emoji_delete"].format(
            emoji_name=self.name, subreddit=self.subreddit
        )
        self._reddit.request("DELETE", url)


class SubredditEmoji(object):
    """Provides a set of functions to a Subreddit for emoji."""

    def __getitem__(self, name):
        """Lazily return the Emoji for the subreddit named ``name``.

        :param name: The name of the emoji

        This method is to be used to fetch a specific emoji url, like so:

        .. code:: python

           emoji = reddit.subreddit('praw_test').emoji['test']
           print(emoji)

        """
        return Emoji(self._reddit, self.subreddit, name)

    def __init__(self, subreddit):
        """Create a SubredditEmoji instance.

        :param subreddit: The subreddit whose emoji are affected.

        """
        self.subreddit = subreddit
        self._reddit = subreddit._reddit

    def __iter__(self):
        """Return a list of Emoji for the subreddit.

        This method is to be used to discover all emoji for a subreddit:

        .. code:: python

           for emoji in reddit.subreddit('praw_test').emoji:
               print(emoji)

        """
        response = self.subreddit._reddit.get(
            API_PATH["emoji_list"].format(subreddit=self.subreddit)
        )
        for emoji_name, emoji_data in response[
            self.subreddit.fullname
        ].items():
            yield Emoji(
                self._reddit, self.subreddit, emoji_name, _data=emoji_data
            )

    def __repr__(self):
        """Return an object initialization representation of the object."""
        return '{}(subreddit={!r})'.format(self.__class__.__name__,
                                           self.subreddit)

    def add(self, name, image_path):
        """Add an emoji to this subreddit.

        :param name: The name of the emoji
        :param image_path: A path to a jpeg or png image.
        :returns: The Emoji added.

        To add ``'test'`` to the subreddit ``'praw_test'`` try:

        .. code:: python

           reddit.subreddit('praw_test').emoji.add('test','test.png')

        """
        data = {
            "filepath": os.path.basename(image_path),
            "mimetype": "image/jpeg",
        }
        if image_path.lower().endswith(".png"):
            data["mimetype"] = "image/png"
        url = API_PATH["emoji_lease"].format(subreddit=self.subreddit)

        # until we learn otherwise, assume this request always succeeds
        upload_lease = self._reddit.post(url, data=data)["s3UploadLease"]
        upload_data = {
            item["name"]: item["value"] for item in upload_lease["fields"]
        }
        upload_url = "https:{}".format(upload_lease["action"])

        with open(image_path, "rb") as image:
            response = self._reddit._core._requestor._http.post(
                upload_url, data=upload_data, files={"file": image}
            )
        response.raise_for_status()

        url = API_PATH["emoji_upload"].format(subreddit=self.subreddit)
        self._reddit.post(
            url, data={"name": name, "s3_key": upload_data["key"]}
        )
        return Emoji(self._reddit, self.subreddit, name)<|MERGE_RESOLUTION|>--- conflicted
+++ resolved
@@ -27,12 +27,8 @@
     ======================= ===================================================
     """
 
-<<<<<<< HEAD
     REPR_FIELD = 'name'
     STR_FIELD = REPR_FIELD
-=======
-    STR_FIELD = "name"
->>>>>>> 870e77d8
 
     def __eq__(self, other):
         """Return whether the other instance equals the current."""
