--- conflicted
+++ resolved
@@ -52,17 +52,10 @@
 
     """
 
-<<<<<<< HEAD
     MISSING_COMMENT_MESSAGE = ('This comment does not appear to be in the '
                                'comment tree')
     REPR_FIELD = 'id'
     STR_FIELD = 'fullname'
-=======
-    MISSING_COMMENT_MESSAGE = (
-        "This comment does not appear to be in the " "comment tree"
-    )
-    STR_FIELD = "id"
->>>>>>> 870e77d8
 
     @staticmethod
     def id_from_url(url):
@@ -151,12 +144,7 @@
         """Update the Submission associated with the Comment."""
         submission._comments_by_id[self.name] = self
         self._submission = submission
-<<<<<<< HEAD
         for reply in self.replies:
-=======
-        # pylint: disable=not-an-iterable
-        for reply in getattr(self, "replies", []):
->>>>>>> 870e77d8
             reply.submission = submission
 
     def __init__(
@@ -168,7 +156,6 @@
     ):
         """Construct an instance of the Comment object."""
         if [id, url, _data].count(None) != 2:
-<<<<<<< HEAD
             raise TypeError('Exactly one of `id`, `url`, or `_data` must be '
                             'provided.')
 
@@ -183,17 +170,6 @@
                 _data['id'] = id
             elif url is not None:
                 _data['id'] = self.id_from_url(url)
-=======
-            raise TypeError(
-                "Exactly one of `id`, `url`, or `_data` must be " "provided."
-            )
-        self._mod = self._replies = self._submission = None
-        super(Comment, self).__init__(reddit, _data)
-        if id:
-            self.id = id  # pylint: disable=invalid-name
-        elif url:
-            self.id = self.id_from_url(url)
->>>>>>> 870e77d8
         else:
             init_by_data = True
             self._objectify_acknowledged(reddit, _data)
@@ -204,7 +180,6 @@
         if init_by_data:
             self._fetched = True
 
-<<<<<<< HEAD
         self.reply_limit = None
         self.reply_sort = None
 
@@ -212,26 +187,6 @@
         if 'context' in self._data:
             return self.context.rsplit('/', 4)[1]
         return self.link_id.split('_', 1)[1]
-=======
-    def __setattr__(self, attribute, value):
-        """Objectify author, replies, and subreddit."""
-        if attribute == "author":
-            value = Redditor.from_data(self._reddit, value)
-        elif attribute == "replies":
-            if value == "":
-                value = []
-            else:
-                value = self._reddit._objector.objectify(value).children
-            attribute = "_replies"
-        elif attribute == "subreddit":
-            value = self._reddit.subreddit(value)
-        super(Comment, self).__setattr__(attribute, value)
-
-    def _extract_submission_id(self):
-        if "context" in self.__dict__:
-            return self.context.rsplit("/", 4)[1]
-        return self.link_id.split("_", 1)[1]
->>>>>>> 870e77d8
 
     def parent(self):
         """Return the parent of the comment.
@@ -311,7 +266,6 @@
            comment.refresh()
 
         """
-<<<<<<< HEAD
         if 'context' in self._data:
             comment_path = self.context.split('?', 1)[0]
         else:
@@ -327,25 +281,6 @@
             params['sort'] = self.reply_sort
         comment_list = self._reddit.get(comment_path,
                                         params=params)[1].children
-=======
-        if "context" in self.__dict__:  # Using hasattr triggers a fetch
-            comment_path = self.context.split("?", 1)[0]
-        else:
-            comment_path = "{}_/{}".format(
-                self.submission._info_path(),  # pylint: disable=no-member
-                self.id,
-            )
-
-        # The context limit appears to be 8, but let's ask for more anyway.
-        params = {"context": 100}
-        if "reply_limit" in self.__dict__:
-            params["limit"] = self.reply_limit
-        if "reply_sort" in self.__dict__:
-            params["sort"] = self.reply_sort
-        comment_list = self._reddit.get(comment_path, params=params)[
-            1
-        ].children
->>>>>>> 870e77d8
         if not comment_list:
             raise ClientException(self.MISSING_COMMENT_MESSAGE)
 
@@ -360,14 +295,8 @@
         if comment.id != self.id:
             raise ClientException(self.MISSING_COMMENT_MESSAGE)
 
-<<<<<<< HEAD
         self._replies = comment._replies
         self._data.update(comment._data)
-=======
-        if self._submission is not None:
-            del comment.__dict__["_submission"]  # Don't replace if set
-        self.__dict__.update(comment.__dict__)
->>>>>>> 870e77d8
 
         for reply in comment_list:
             reply.submission = self.submission
