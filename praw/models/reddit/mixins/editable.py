--- conflicted
+++ resolved
@@ -38,7 +38,6 @@
            comment.edit(edited_body)
 
         """
-<<<<<<< HEAD
         data = {'text': body, 'thing_id': self.fullname}
         updated = self._reddit.post(API_PATH['edit'], data=data)[0]
         for attribute in ['_fetched', '_reddit', '_submission', 'replies',
@@ -46,18 +45,4 @@
             if attribute in updated._data:
                 del updated._data[attribute]
         self._data.update(updated._data)
-=======
-        data = {"text": body, "thing_id": self.fullname}
-        updated = self._reddit.post(API_PATH["edit"], data=data)[0]
-        for attribute in [
-            "_fetched",
-            "_reddit",
-            "_submission",
-            "replies",
-            "subreddit",
-        ]:
-            if attribute in updated.__dict__:
-                delattr(updated, attribute)
-        self.__dict__.update(updated.__dict__)
->>>>>>> 870e77d8
         return self