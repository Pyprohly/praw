"""Package providing reddit class mixins."""
from json import dumps
from ....const import API_PATH
from .editable import EditableMixin
from .gildable import GildableMixin
from .inboxable import InboxableMixin
from .inboxtoggleable import InboxToggleableMixin
from .messageable import MessageableMixin
from .replyable import ReplyableMixin
from .reportable import ReportableMixin
from .savable import SavableMixin
from .votable import VotableMixin


class ThingModerationMixin(object):
    """Provides moderation methods for Comments and Submissions."""

    REMOVAL_MESSAGE_API = None

    def approve(self):
        """Approve a :class:`~.Comment` or :class:`~.Submission`.

        Approving a comment or submission reverts a removal, resets the report
        counter, adds a green check mark indicator (only visible to other
        moderators) on the website view, and sets the ``approved_by`` attribute
        to the authenticated user.

        Example usage:

        .. code:: python

           # approve a comment:
           comment = reddit.comment('dkk4qjd')
           comment.mod.approve()
           # approve a submission:
           submission = reddit.submission(id='5or86n')
           submission.mod.approve()

        """
        self.thing._reddit.post(
            API_PATH["approve"], data={"id": self.thing.fullname}
        )

    def distinguish(self, how="yes", sticky=False):
        """Distinguish a :class:`~.Comment` or :class:`~.Submission`.

        :param how: One of 'yes', 'no', 'admin', 'special'. 'yes' adds a
            moderator level distinguish. 'no' removes any distinction. 'admin'
            and 'special' require special user privileges to use.
        :param sticky: Comment is stickied if True, placing it at the top of
            the comment page regardless of score. If thing is not a top-level
            comment, this parameter is silently ignored.

        Example usage:

        .. code:: python

           # distinguish and sticky a comment:
           comment = reddit.comment('dkk4qjd')
           comment.mod.distinguish(how='yes', sticky=True)
           # undistinguish a submission:
           submission = reddit.submission(id='5or86n')
           submission.mod.distinguish(how='no')

        See also :meth:`~.undistinguish`

        """
<<<<<<< HEAD
        data = {'how': how, 'id': self.thing.fullname}
        if sticky and self.thing.is_root:
            data['sticky'] = True
        self.thing._reddit.post(API_PATH['distinguish'], data=data)
=======
        data = {"how": how, "id": self.thing.fullname}
        if sticky and getattr(self.thing, "is_root", False):
            data["sticky"] = True
        self.thing._reddit.post(API_PATH["distinguish"], data=data)
>>>>>>> 870e77d8

    def ignore_reports(self):
        """Ignore future reports on a Comment or Submission.

        Calling this method will prevent future reports on this Comment or
        Submission from both triggering notifications and appearing in the
        various moderation listings. The report count will still increment on
        the Comment or Submission.

        Example usage:

        .. code:: python

           # ignore future reports on a comment:
           comment = reddit.comment('dkk4qjd')
           comment.mod.ignore_reports()
           # ignore future reports on a submission
           submission = reddit.submission(id='5or86n')
           submission.mod.ignore_reports()

        See also :meth:`~.unignore_reports`

        """
        self.thing._reddit.post(
            API_PATH["ignore_reports"], data={"id": self.thing.fullname}
        )

    def remove(self, spam=False):
        """Remove a :class:`~.Comment` or :class:`~.Submission`.

        :param spam: When True, use the removal to help train the Subreddit's
            spam filter (default: False).

        Example usage:

        .. code:: python

           # remove a comment and mark as spam:
           comment = reddit.comment('dkk4qjd')
           comment.mod.remove(spam=True)
           # remove a submission
           submission = reddit.submission(id='5or86n')
           submission.mod.remove()

        """
        data = {"id": self.thing.fullname, "spam": bool(spam)}
        self.thing._reddit.post(API_PATH["remove"], data=data)

    def send_removal_message(
        self,
        message,
        title="ignored",
        type="public",  # pylint: disable=redefined-builtin
    ):
        """Send a removal message for a Comment or Submission.

        Reddit adds human-readable information about the object to the message.

        :param type: One of 'public', 'private', 'private_exposed'.
            'public' leaves a stickied comment on the post.
            'private' sends a Modmail message with hidden username.
            'private_exposed' sends a Modmail message without hidden username.
        :param title: The short reason given in the message.
            (Ignored if type is 'public'.)
        :param message: The body of the message.

        If ``type`` is 'public', the new :class:`~.Comment` is returned.
        """
        # The API endpoint used to send removal messages is different
        # for posts and comments, so the derived classes specify which one.
        if self.REMOVAL_MESSAGE_API is None:
            raise NotImplementedError("ThingModerationMixin must be extended.")
        url = API_PATH[self.REMOVAL_MESSAGE_API]

        # Only the first element of the item_id list is used.
        data = {
            "item_id": [self.thing.fullname],
            "message": message,
            "title": title,
            "type": type,
        }

        return self.thing._reddit.post(url, data={"json": dumps(data)}) or None

    def undistinguish(self):
        """Remove mod, admin, or special distinguishing on object.

        Also unstickies the object if applicable.

        Example usage:

        .. code:: python

           # undistinguish a comment:
           comment = reddit.comment('dkk4qjd')
           comment.mod.undistinguish()
           # undistinguish a submission:
           submission = reddit.submission(id='5or86n')
           submission.mod.undistinguish()

        See also :meth:`~.distinguish`

        """
        self.distinguish(how="no")

    def unignore_reports(self):
        """Resume receiving future reports on a Comment or Submission.

        Future reports on this Comment or Submission will cause notifications,
        and appear in the various moderation listings.

        Example usage:

        .. code:: python

           # accept future reports on a comment:
           comment = reddit.comment('dkk4qjd')
           comment.mod.unignore_reports()
           # accept future reports on a submission
           submission = reddit.submission(id='5or86n')
           submission.mod.unignore_reports()

        See also :meth:`~.ignore_reports`

        """
        self.thing._reddit.post(
            API_PATH["unignore_reports"], data={"id": self.thing.fullname}
        )


class UserContentMixin(
    EditableMixin,
    GildableMixin,
    InboxToggleableMixin,
    ReplyableMixin,
    ReportableMixin,
    SavableMixin,
    VotableMixin,
):
    """A convenience mixin that applies to both Comments and Submissions."""<|MERGE_RESOLUTION|>--- conflicted
+++ resolved
@@ -65,17 +65,10 @@
         See also :meth:`~.undistinguish`
 
         """
-<<<<<<< HEAD
         data = {'how': how, 'id': self.thing.fullname}
         if sticky and self.thing.is_root:
             data['sticky'] = True
         self.thing._reddit.post(API_PATH['distinguish'], data=data)
-=======
-        data = {"how": how, "id": self.thing.fullname}
-        if sticky and getattr(self.thing, "is_root", False):
-            data["sticky"] = True
-        self.thing._reddit.post(API_PATH["distinguish"], data=data)
->>>>>>> 870e77d8
 
     def ignore_reports(self):
         """Ignore future reports on a Comment or Submission.
