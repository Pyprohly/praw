"""Provide the Submission class."""
from six import string_types

from ...const import API_PATH, urljoin
from ...exceptions import ClientException
from ..comment_forest import CommentForest
from ..listing.mixins import SubmissionListingMixin
from .base import RedditBase
from .mixins import ThingModerationMixin, UserContentMixin
from .redditor import Redditor
from .subreddit import Subreddit


class Submission(SubmissionListingMixin, UserContentMixin, RedditBase):
    """A class for submissions to reddit.

    **Typical Attributes**

    This table describes attributes that typically belong to objects of this
    class. Since attributes are dynamically provided (see
    :ref:`determine-available-attributes-of-an-object`), there is not a
    guarantee that these attributes will always be present, nor is this list
    comprehensive in any way.

    =========================== ===============================================
    Attribute                   Description
    =========================== ===============================================
    ``author``                  Provides an instance of :class:`.Redditor`.
    ``clicked``                 Whether or not the submission has been clicked
                                by the client.
    ``comments``                Provides an instance of
                                :class:`.CommentForest`.
    ``created_utc``             Time the submission was created, represented in
                                `Unix Time`_.
    ``distinguished``           Whether or not the submission is distinguished.
    ``edited``                  Whether or not the submission has been edited.
    ``id``                      ID of the submission.
    ``is_self``                 Whether or not the submission is a selfpost
                                (text-only).
    ``link_flair_template_id``  The link flair's ID, or None if not flaired.
    ``link_flair_text``         The link flair's text content, or None if not
                                flaired.
    ``locked``                  Whether or not the submission has been locked.
    ``name``                    Fullname of the submission.
    ``num_comments``            The number of comments on the submission.
    ``over_18``                 Whether or not the submission has been marked
                                as NSFW.
    ``permalink``               A permalink for the submission.
    ``score``                   The number of upvotes for the submission.
    ``selftext``                The submissions' selftext - an empty string if
                                a link post.
    ``spoiler``                 Whether or not the submission has been marked
                                as a spoiler.
    ``stickied``                Whether or not the submission is stickied.
    ``subreddit``               Provides an instance of :class:`.Subreddit`.
    ``title``                   The title of the submission.
    ``upvote_ratio``            The percentage of upvotes from all votes on the
                                submission.
    ``url``                     The URL the submission links to, or the
                                permalink if a selfpost.
    =========================== ===============================================


    .. _Unix Time: https://en.wikipedia.org/wiki/Unix_time

    """

<<<<<<< HEAD
    REPR_FIELD = 'id'
    STR_FIELD = 'fullname'
=======
    STR_FIELD = "id"
>>>>>>> 870e77d8

    @staticmethod
    def id_from_url(url):
        """Return the ID contained within a submission URL.

        :param url: A url to a submission in one of the following formats (http
            urls will also work):
            * https://redd.it/2gmzqe
            * https://reddit.com/comments/2gmzqe/
            * https://www.reddit.com/r/redditdev/comments/2gmzqe/praw_https/

        Raise :class:`.ClientException` if URL is not a valid submission URL.

        """
        parts = RedditBase._url_parts(url)
        if "comments" not in parts:
            submission_id = parts[-1]
            if "r" in parts:
                raise ClientException(
                    "Invalid URL (subreddit, "
                    "not submission): {}".format(url)
                )
        else:
            submission_id = parts[parts.index("comments") + 1]

        if not submission_id.isalnum():
            raise ClientException("Invalid URL: {}".format(url))
        return submission_id

    @classmethod
    def _objectify_acknowledged(cls, reddit, data):
        key = 'author'
        item = data.get(key)
        if isinstance(item, string_types):
            data[key] = (None
                         if item in ('[deleted]', '[removed]') else
                         Redditor(reddit, name=item))
        elif isinstance(item, Redditor):
            item._reddit = reddit

        key = 'subreddit'
        item = data.get(key)
        if isinstance(item, string_types):
            data[key] = Subreddit(reddit, item)
        elif isinstance(item, Subreddit):
            item._reddit = reddit

    @property
    def comments(self):
        """Provide an instance of :class:`.CommentForest`.

        This attribute can use used, for example, to obtain a flat list of
        comments, with any :class:`.MoreComments` removed:

        .. code:: python

           submission.comments.replace_more(limit=0)
           comments = submission.comments.list()

        Sort order and comment limit can be set with the ``comment_sort`` and
        ``comment_limit`` attributes before comments are fetched, including
        any call to :meth:`.replace_more`:

        .. code:: python

           submission.comment_sort = 'new'
           comments = submission.comments.list()

        See :ref:`extracting_comments` for more on working with a
        :class:`.CommentForest`.

        """
        if not self._fetched:
            self._fetch()

        return self._comments

    @property
    def flair(self):
        """Provide an instance of :class:`.SubmissionFlair`.

        This attribute is used to work with flair as a regular user of the
        subreddit the submission belongs to. Moderators can directly use
        :meth:`.flair`.

        For example, to select an arbitrary editable flair text (assuming there
        is one) and set a custom value try:

        .. code:: python

           choices = submission.flair.choices()
           template_id = next(x for x in choices
                              if x['flair_text_editable'])['flair_template_id']
           submission.flair.select(template_id, 'my custom value')

        """
        if self._flair is None:
            self._flair = SubmissionFlair(self)
        return self._flair

    @property
    def mod(self):
        """Provide an instance of :class:`.SubmissionModeration`."""
        if self._mod is None:
            self._mod = SubmissionModeration(self)
        return self._mod

    @property
    def shortlink(self):
        """Return a shortlink to the submission.

        For example http://redd.it/eorhm is a shortlink for
        https://www.reddit.com/r/announcements/comments/eorhm/reddit_30_less_typing/.

        """
        return urljoin(self._reddit.config.short_url, self.id)

    def __init__(
        self,
        reddit,
        id=None,  # pylint: disable=redefined-builtin
        url=None,
        _data=None,
    ):
        """Initialize a Submission instance.

        :param reddit: An instance of :class:`~.Reddit`.
        :param id: A reddit base36 submission ID, e.g., ``2gmzqe``.
        :param url: A URL supported by
            :meth:`~praw.models.Submission.id_from_url`.

        Either ``id`` or ``url`` can be provided, but not both.

        """
        if [id, url, _data].count(None) != 2:
<<<<<<< HEAD
            raise TypeError('Exactly one of `id`, `url`, or `_data` must be '
                            'provided.')
=======
            raise TypeError(
                "Exactly one of `id`, `url`, or `_data` must be " "provided."
            )
        super(Submission, self).__init__(reddit, _data)
        self.comment_limit = 2048

        #: Specify the sort order for ``comments``
        self.comment_sort = "best"
>>>>>>> 870e77d8

        if _data is None:
            _data = {}
        else:
            self._objectify_acknowledged(reddit, _data)
        if id is not None:
            _data['id'] = id
        elif url is not None:
            _data['id'] = self.id_from_url(url)

        super(Submission, self).__init__(reddit, _data=_data)

        self._comments_by_id = {}
        self._comments = None
        self._flair = None
        self._mod = None

<<<<<<< HEAD
        self.comment_limit = 2048
        self.comment_sort = 'best'
=======
    def __setattr__(self, attribute, value):
        """Objectify author, and subreddit attributes."""
        if attribute == "author":
            value = Redditor.from_data(self._reddit, value)
        elif attribute == "subreddit":
            value = Subreddit(self._reddit, value)
        super(Submission, self).__setattr__(attribute, value)
>>>>>>> 870e77d8

    def _chunk(self, other_submissions, chunk_size):
        all_submissions = [self.fullname]
        if other_submissions:
            all_submissions += [x.fullname for x in other_submissions]

        for position in range(0, len(all_submissions), chunk_size):
            yield ",".join(all_submissions[position : position + 50])

    def _fetch(self):
<<<<<<< HEAD
        other, comments = self._reddit.get(self._info_path(),
                                           params={'limit': self.comment_limit,
                                                   'sort': self.comment_sort})
        other = other._data['children'][0]
        self._comments = CommentForest(self)
        self._comments_by_id = other._comments_by_id
        self._comments._update(comments._data['children'])
        self._data.clear()
        self._data.update(other._data)
        self._flair = other._flair
        self._info_params = other._info_params
        self._mod = other._mod
=======
        other, comments = self._reddit.get(
            self._info_path(),
            params={"limit": self.comment_limit, "sort": self.comment_sort},
        )
        other = other.children[0]
        delattr(other, "comment_limit")
        delattr(other, "comment_sort")
        other._comments = CommentForest(self)
        self.__dict__.update(other.__dict__)
        self.comments._update(comments.children)
>>>>>>> 870e77d8
        self._fetched = True

    def _info_path(self):
        return API_PATH["submission"].format(id=self.id)

    def mark_visited(self):
        """Mark submission as visited.

        This method requires a subscription to reddit premium.

        Example usage:

        .. code:: python

           submission = reddit.submission(id='5or86n')
           submission.mark_visited()

        """
        data = {"links": self.fullname}
        self._reddit.post(API_PATH["store_visits"], data=data)

    def hide(self, other_submissions=None):
        """Hide Submission.

        :param other_submissions: When provided, additionally
            hide this list of :class:`.Submission` instances
            as part of a single request (default: None).

        Example usage:

        .. code:: python

           submission = reddit.submission(id='5or86n')
           submission.hide()

        See also :meth:`~.unhide`

        """
        for submissions in self._chunk(other_submissions, 50):
            self._reddit.post(API_PATH["hide"], data={"id": submissions})

    def unhide(self, other_submissions=None):
        """Unhide Submission.

        :param other_submissions: When provided, additionally
            unhide this list of :class:`.Submission` instances
            as part of a single request (default: None).

        Example usage:

        .. code:: python

           submission = reddit.submission(id='5or86n')
           submission.unhide()

        See also :meth:`~.hide`

        """
        for submissions in self._chunk(other_submissions, 50):
            self._reddit.post(API_PATH["unhide"], data={"id": submissions})

    def crosspost(self, subreddit, title=None, send_replies=True):
        """Crosspost the submission to a subreddit.

        .. note::
            Be aware you have to be subscribed to the target subreddit.

        :param subreddit: Name of the subreddit or :class:`~.Subreddit`
            object to crosspost into.
        :param title: Title of the submission. Will use this submission's
            title if `None` (default: None).
        :param send_replies: When True, messages will be sent to the
            submission author when comments are made to the submission
            (default: True).
        :returns: A :class:`~.Submission` object for the newly created
            submission.

        Example usage:

        .. code:: python

           submission = reddit.submission(id='5or86n')
           cross_post = submission.crosspost(subreddit="learnprogramming",
                                             send_replies=False)

        See also :meth:`~.hide`

        """
        if title is None:
            title = self.title

        data = {
            "sr": str(subreddit),
            "title": title,
            "sendreplies": bool(send_replies),
            "kind": "crosspost",
            "crosspost_fullname": self.fullname,
        }
        return self._reddit.post(API_PATH["submit"], data=data)


class SubmissionFlair(object):
    """Provide a set of functions pertaining to Submission flair."""

    def __init__(self, submission):
        """Create a SubmissionFlair instance.

        :param submission: The submission associated with the flair functions.

        """
        self.submission = submission

    def choices(self):
        """Return list of available flair choices.

        Choices are required in order to use :meth:`.select`.

        Example:

        .. code:: python

           choices = submission.flair.choices()

        """
        url = API_PATH["flairselector"].format(
            subreddit=self.submission.subreddit
        )
        return self.submission._reddit.post(
            url, data={"link": self.submission.fullname}
        )["choices"]

    def select(self, flair_template_id, text=None):
        """Select flair for submission.

        :param flair_template_id: The flair template to select. The possible
            ``flair_template_id`` values can be discovered through
            :meth:`.choices`.
        :param text: If the template's ``flair_text_editable`` value is True,
            this value will set a custom text (default: None).

        For example, to select an arbitrary editable flair text (assuming there
        is one) and set a custom value try:

        .. code:: python

           choices = submission.flair.choices()
           template_id = next(x for x in choices
                              if x['flair_text_editable'])['flair_template_id']
           submission.flair.select(template_id, 'my custom value')

        """
        data = {
            "flair_template_id": flair_template_id,
            "link": self.submission.fullname,
            "text": text,
        }
        url = API_PATH["select_flair"].format(
            subreddit=self.submission.subreddit
        )
        self.submission._reddit.post(url, data=data)


class SubmissionModeration(ThingModerationMixin):
    """Provide a set of functions pertaining to Submission moderation.

    Example usage:

    .. code:: python

       submission = reddit.submission(id="8dmv8z")
       submission.mod.approve()

    """

    REMOVAL_MESSAGE_API = "removal_link_message"

    def __init__(self, submission):
        """Create a SubmissionModeration instance.

        :param submission: The submission to moderate.

        """
        self.thing = submission

    def contest_mode(self, state=True):
        """Set contest mode for the comments of this submission.

        :param state: (boolean) True enables contest mode, False, disables
            (default: True).

        Contest mode have the following effects:
          * The comment thread will default to being sorted randomly.
          * Replies to top-level comments will be hidden behind
            "[show replies]" buttons.
          * Scores will be hidden from non-moderators.
          * Scores accessed through the API (mobile apps, bots) will be
            obscured to "1" for non-moderators.

        Example usage:

        .. code:: python

           submission = reddit.submission(id='5or86n')
           submission.mod.contest_mode(state=True)

        """
        self.thing._reddit.post(
            API_PATH["contest_mode"],
            data={"id": self.thing.fullname, "state": state},
        )

    def flair(self, text="", css_class=""):
        """Set flair for the submission.

        :param text: The flair text to associate with the Submission (default:
            '').
        :param css_class: The css class to associate with the flair html
            (default: '').

        This method can only be used by an authenticated user who is a
        moderator of the Submission's Subreddit.

        Example usage:

        .. code:: python

           submission = reddit.submission(id='5or86n')
           submission.mod.flair(text='PRAW', css_class='bot')

        """
        data = {
            "css_class": css_class,
            "link": self.thing.fullname,
            "text": text,
        }
        url = API_PATH["flair"].format(subreddit=self.thing.subreddit)
        self.thing._reddit.post(url, data=data)

    def lock(self):
        """Lock the submission.

        Example usage:

        .. code:: python

           submission = reddit.submission(id='5or86n')
           submission.mod.lock()

        See also :meth:`~.unlock`

        """
        self.thing._reddit.post(
            API_PATH["lock"], data={"id": self.thing.fullname}
        )

    def nsfw(self):
        """Mark as not safe for work.

        This method can be used both by the submission author and moderators of
        the subreddit that the submission belongs to.

        Example usage:

        .. code:: python

           submission = reddit.subreddit('test').submit('nsfw test',
                                                        selftext='nsfw')
           submission.mod.nsfw()

        See also :meth:`~.sfw`

        """
        self.thing._reddit.post(
            API_PATH["marknsfw"], data={"id": self.thing.fullname}
        )

    def sfw(self):
        """Mark as safe for work.

        This method can be used both by the submission author and moderators of
        the subreddit that the submission belongs to.

        Example usage:

        .. code:: python

           submission = reddit.submission(id='5or86n')
           submission.mod.sfw()

        See also :meth:`~.nsfw`

        """
        self.thing._reddit.post(
            API_PATH["unmarknsfw"], data={"id": self.thing.fullname}
        )

    def spoiler(self):
        """Indicate that the submission contains spoilers.

        This method can be used both by the submission author and moderators of
        the subreddit that the submission belongs to.

        Example usage:

        .. code:: python

           submission = reddit.submission(id='5or86n')
           submission.mod.spoiler()

        See also :meth:`~.unspoiler`

        """
        self.thing._reddit.post(
            API_PATH["spoiler"], data={"id": self.thing.fullname}
        )

    def sticky(self, state=True, bottom=True):
        """Set the submission's sticky state in its subreddit.

        :param state: (boolean) True sets the sticky for the submission, false
            unsets (default: True).
        :param bottom: (boolean) When true, set the submission as the bottom
            sticky. If no top sticky exists, this submission will become the
            top sticky regardless (default: True).

        This submission will replace an existing stickied submission if one
        exists.

        Example:

        .. code:: python

           submission = reddit.submission(id='5or86n')
           submission.mod.sticky()

        """
        data = {"id": self.thing.fullname, "state": state}
        if not bottom:
            data["num"] = 1
        return self.thing._reddit.post(
            API_PATH["sticky_submission"], data=data
        )

    def suggested_sort(self, sort="blank"):
        """Set the suggested sort for the comments of the submission.

        :param sort: Can be one of: confidence, top, new, controversial, old,
            random, qa, blank (default: blank).

        """
        self.thing._reddit.post(
            API_PATH["suggested_sort"],
            data={"id": self.thing.fullname, "sort": sort},
        )

    def unlock(self):
        """Unlock the submission.

        Example:

        .. code:: python

           submission = reddit.submission(id='5or86n')
           submission.mod.unlock()

        See also :meth:`~.lock`

        """
        self.thing._reddit.post(
            API_PATH["unlock"], data={"id": self.thing.fullname}
        )

    def unspoiler(self):
        """Indicate that the submission does not contain spoilers.

        This method can be used both by the submission author and moderators of
        the subreddit that the submission belongs to.

        Example:

        .. code:: python

           submission = reddit.subreddit('test').submit('not spoiler',
                                                        selftext='spoiler')
           submission.mod.unspoiler()

        See also :meth:`~.spoiler`

        """
        self.thing._reddit.post(
            API_PATH["unspoiler"], data={"id": self.thing.fullname}
        )


Subreddit._submission_class = Submission<|MERGE_RESOLUTION|>--- conflicted
+++ resolved
@@ -65,12 +65,8 @@
 
     """
 
-<<<<<<< HEAD
     REPR_FIELD = 'id'
     STR_FIELD = 'fullname'
-=======
-    STR_FIELD = "id"
->>>>>>> 870e77d8
 
     @staticmethod
     def id_from_url(url):
@@ -206,19 +202,8 @@
 
         """
         if [id, url, _data].count(None) != 2:
-<<<<<<< HEAD
             raise TypeError('Exactly one of `id`, `url`, or `_data` must be '
                             'provided.')
-=======
-            raise TypeError(
-                "Exactly one of `id`, `url`, or `_data` must be " "provided."
-            )
-        super(Submission, self).__init__(reddit, _data)
-        self.comment_limit = 2048
-
-        #: Specify the sort order for ``comments``
-        self.comment_sort = "best"
->>>>>>> 870e77d8
 
         if _data is None:
             _data = {}
@@ -236,18 +221,8 @@
         self._flair = None
         self._mod = None
 
-<<<<<<< HEAD
         self.comment_limit = 2048
         self.comment_sort = 'best'
-=======
-    def __setattr__(self, attribute, value):
-        """Objectify author, and subreddit attributes."""
-        if attribute == "author":
-            value = Redditor.from_data(self._reddit, value)
-        elif attribute == "subreddit":
-            value = Subreddit(self._reddit, value)
-        super(Submission, self).__setattr__(attribute, value)
->>>>>>> 870e77d8
 
     def _chunk(self, other_submissions, chunk_size):
         all_submissions = [self.fullname]
@@ -258,7 +233,6 @@
             yield ",".join(all_submissions[position : position + 50])
 
     def _fetch(self):
-<<<<<<< HEAD
         other, comments = self._reddit.get(self._info_path(),
                                            params={'limit': self.comment_limit,
                                                    'sort': self.comment_sort})
@@ -271,18 +245,6 @@
         self._flair = other._flair
         self._info_params = other._info_params
         self._mod = other._mod
-=======
-        other, comments = self._reddit.get(
-            self._info_path(),
-            params={"limit": self.comment_limit, "sort": self.comment_sort},
-        )
-        other = other.children[0]
-        delattr(other, "comment_limit")
-        delattr(other, "comment_sort")
-        other._comments = CommentForest(self)
-        self.__dict__.update(other.__dict__)
-        self.comments._update(comments.children)
->>>>>>> 870e77d8
         self._fetched = True
 
     def _info_path(self):
