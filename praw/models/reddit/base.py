"""Provide the RedditBase class."""
from six import string_types

from ...const import API_PATH, urlparse
from ...exceptions import ClientException, PRAWException
from ..base import PRAWBase


class RedditBase(PRAWBase):
    """Base class that represents actual Reddit objects."""

    REPR_FIELD = None
    STR_FIELD = None

    @staticmethod
    def _url_parts(url):
        parsed = urlparse(url)
        if not parsed.netloc:
            raise ClientException("Invalid URL: {}".format(url))
        return parsed.path.rstrip("/").split("/")

    # pylint: disable=invalid-name
    @property
    def id(self):
        """Return the object's id."""
        try:
            return self._data['id']
        except KeyError:
            if not self._fetched:
                self._fetch()
            return self._data['id']

    @property
    def fullname(self):
        """Return the object's fullname.

        A fullname is an object's kind mapping like ``t3`` followed by an
        underscore and the object's base36 ID, e.g., ``t1_c5s96e0``.

        """
<<<<<<< HEAD
        return '{}_{}'.format(self._reddit._objector.kind(self),
                              self.id)

    @property
    def fetched(self):
        """Return True if reddit attributes have been fetched."""
        return self._fetched
=======
        return "{}_{}".format(
            self._reddit._objector.kind(self), self.id
        )  # pylint: disable=invalid-name
>>>>>>> 870e77d8

    def __eq__(self, other):
        """Return whether the other instance equals the current."""
        if isinstance(other, string_types):
            return other.lower() == str(self).lower()
        return (
            isinstance(other, self.__class__)
            and str(self).lower() == str(other).lower()
        )

<<<<<<< HEAD
    def __ne__(self, other):
        """Return whether the other instance differs from the current."""
        return not self == other

    def __getattr__(self, name):
        """Return the value of attribute `name`."""
        try:
            return super(RedditBase, self).__getattr__(name)
        except AttributeError:
            pass

        if not (self._fetched or name.startswith('_')):
            self._fetch()

        return super(RedditBase, self).__getattr__(name)
=======
    def __getattr__(self, attribute):
        """Return the value of `attribute`."""
        if not attribute.startswith("_") and not self._fetched:
            self._fetch()
            return getattr(self, attribute)
        raise AttributeError(
            "{!r} object has no attribute {!r}".format(
                self.__class__.__name__, attribute
            )
        )
>>>>>>> 870e77d8

    def __hash__(self):
        """Return the hash of the current instance."""
        return hash(self.__class__.__name__) ^ hash(str(self).lower())

    def __init__(self, reddit, _data):
        """Initialize a RedditBase instance (or a subclass).

        :param reddit: An instance of :class:`~.Reddit`.

        """
        super(RedditBase, self).__init__(reddit, _data=_data)
        self._fetched = False
        self._info_params = {}

    def __repr__(self):
<<<<<<< HEAD
        """Return a representation of the instance."""
        return '<{}({}={!r})>'.format(self.__class__.__name__,
                                      self.REPR_FIELD,
                                      getattr(self, self.REPR_FIELD))
=======
        """Return an object initialization representation of the instance."""
        return "{}({}={!r})".format(
            self.__class__.__name__, self.STR_FIELD, str(self)
        )
>>>>>>> 870e77d8

    def __str__(self):
        """Return a string representation of the instance."""
        return getattr(self, self.STR_FIELD)

    def _fetch(self):
        if "_info_path" in dir(self):
            other = self._reddit.get(
                self._info_path(), params=self._info_params
            )
        else:
<<<<<<< HEAD
            self._info_params['id'] = self.fullname
            children = self._reddit \
                .get(API_PATH['info'],
                     params=self._info_params)._data['children']
=======
            self._info_params["id"] = self.fullname
            children = self._reddit.get(
                API_PATH["info"], params=self._info_params
            ).children
>>>>>>> 870e77d8
            if not children:
                raise PRAWException(
                    "No {!r} data returned for thing {}".format(
                        self.__class__.__name__, self.fullname
                    )
                )
            other = children[0]
        self._data.update(other._data)
        self._fetched = True

    def _reset_attributes(self, *attributes):
        for attribute in attributes:
            if attribute in self._data:
                del self._data[attribute]
        self._fetched = False

    def fetch(self, force=False):
        """Manually fetch the reddit attributes for this object."""
        if force or not self._fetched:
            self._data.clear()
            self._data.update(self._initial_data)
            self._fetch()<|MERGE_RESOLUTION|>--- conflicted
+++ resolved
@@ -38,7 +38,6 @@
         underscore and the object's base36 ID, e.g., ``t1_c5s96e0``.
 
         """
-<<<<<<< HEAD
         return '{}_{}'.format(self._reddit._objector.kind(self),
                               self.id)
 
@@ -46,11 +45,6 @@
     def fetched(self):
         """Return True if reddit attributes have been fetched."""
         return self._fetched
-=======
-        return "{}_{}".format(
-            self._reddit._objector.kind(self), self.id
-        )  # pylint: disable=invalid-name
->>>>>>> 870e77d8
 
     def __eq__(self, other):
         """Return whether the other instance equals the current."""
@@ -61,7 +55,6 @@
             and str(self).lower() == str(other).lower()
         )
 
-<<<<<<< HEAD
     def __ne__(self, other):
         """Return whether the other instance differs from the current."""
         return not self == other
@@ -77,18 +70,6 @@
             self._fetch()
 
         return super(RedditBase, self).__getattr__(name)
-=======
-    def __getattr__(self, attribute):
-        """Return the value of `attribute`."""
-        if not attribute.startswith("_") and not self._fetched:
-            self._fetch()
-            return getattr(self, attribute)
-        raise AttributeError(
-            "{!r} object has no attribute {!r}".format(
-                self.__class__.__name__, attribute
-            )
-        )
->>>>>>> 870e77d8
 
     def __hash__(self):
         """Return the hash of the current instance."""
@@ -105,17 +86,10 @@
         self._info_params = {}
 
     def __repr__(self):
-<<<<<<< HEAD
         """Return a representation of the instance."""
         return '<{}({}={!r})>'.format(self.__class__.__name__,
                                       self.REPR_FIELD,
                                       getattr(self, self.REPR_FIELD))
-=======
-        """Return an object initialization representation of the instance."""
-        return "{}({}={!r})".format(
-            self.__class__.__name__, self.STR_FIELD, str(self)
-        )
->>>>>>> 870e77d8
 
     def __str__(self):
         """Return a string representation of the instance."""
@@ -127,17 +101,10 @@
                 self._info_path(), params=self._info_params
             )
         else:
-<<<<<<< HEAD
             self._info_params['id'] = self.fullname
             children = self._reddit \
                 .get(API_PATH['info'],
                      params=self._info_params)._data['children']
-=======
-            self._info_params["id"] = self.fullname
-            children = self._reddit.get(
-                API_PATH["info"], params=self._info_params
-            ).children
->>>>>>> 870e77d8
             if not children:
                 raise PRAWException(
                     "No {!r} data returned for thing {}".format(
